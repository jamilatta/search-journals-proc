--- conflicted
+++ resolved
@@ -48,10 +48,7 @@
     update_search_preprint=updatepreprint.updatepreprint:main
     update_search_accesses=updatesearch.accesses:main
     update_search_citations=updatesearch.citations:main
-<<<<<<< HEAD
     merge_search=mergesearch.merge_solr:main
-=======
     gen_dedup_keys=mergesearch.generate_dedup_keys:main
->>>>>>> 79d4eb99
     """
 )